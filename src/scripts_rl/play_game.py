--- conflicted
+++ resolved
@@ -68,12 +68,9 @@
     logger.info("s: move backward")
     logger.info("a: move left")
     logger.info("d: move right")
-<<<<<<< HEAD
     logger.info("e: move up")
     logger.info("x: move down")
-=======
     logger.info("r: reset environment")
->>>>>>> 289b99cd
     logger.info("q: quit")
     logger.info("Press any key to start")
     logger.info("Movement control is relative to the camera view displayed in the opencv window")
@@ -107,15 +104,12 @@
                 robot.ptp(new_pose)
                 logger.info("Robot movement completed")
 
-<<<<<<< HEAD
-=======
         if key_pressed == ord("r"):
             robot.ptp(start_pose)
             task.reset_env(env)
             logger.info("Environment reset completed")
                       
         
->>>>>>> 289b99cd
     # Shut down
     task.clean(env)
     logger.info("Task cleanup completed")
