import sys
import copy  # Add this import
import hydra
from loguru import logger
import numpy as np
from omegaconf import DictConfig
from hydra.utils import instantiate
import tensorflow as tf
import random
from collections import deque
import cv2
import os
from matplotlib import pyplot as plt
from bullet_env.util import setup_bullet_client, stdout_redirected
from transform.affine import Affine
from bullet_env.ur10_cell import UR10Cell  # Import UR10Cell
from bullet_env.pushing_env import PushingEnv  # Add this import
import matplotlib.pyplot as plt
import matplotlib.colors as mcolors
import scipy.ndimage


class ConvDQN(tf.keras.Model):
    def __init__(self, action_dim=4):
        super().__init__()
        # Increased Conv-Layers to balance VRAM usage and performance
        self.conv1 = tf.keras.layers.Conv2D(32, 3, strides=1, activation="relu")
        self.conv2 = tf.keras.layers.Conv2D(64, 3, strides=1, activation="relu")
        self.conv3 = tf.keras.layers.Conv2D(128, 3, strides=1, activation="relu")

        # Flatten the output of the last convolutional layer
        self.flatten = tf.keras.layers.Flatten()

        # Increased Fully Connected Layers
        self.fc1 = tf.keras.layers.Dense(256, activation="relu")
        self.fc2 = tf.keras.layers.Dense(128, activation="relu")
        self.fc3 = tf.keras.layers.Dense(64, activation="relu")

        # Output layer for classification with action_dim classes and softmax activation
        self.output_layer = tf.keras.layers.Dense(action_dim, activation="softmax")

    def call(self, x):
        # x: (batch_size, height, width, channels)
        x = self.conv1(x)
        x = self.conv2(x)
        x = self.conv3(x)

        # Flatten the output of the last convolutional layer
        x = self.flatten(x)

        # Fully connected layers
        x = self.fc1(x)
        x = self.fc2(x)
        x = self.fc3(x)

        # Output layer for classification
        x = self.output_layer(x)
        logger.debug(f"Output of the network: {x}")

        return x  # Output is the index of the maximum value in the output vector

class PrioritizedReplayBuffer:
    def __init__(self, capacity=50000, alpha=0.6):
        self.buffer = deque(maxlen=capacity)
        self.losses = deque(maxlen=capacity)  # Store losses instead of priorities
        self.alpha = alpha

    # Add experience to the buffer with an initial high loss
    def put(self, state, action, reward, next_state, done, initial_loss=100.0):
        self.buffer.append([state, action, reward, next_state, done])
        self.losses.append(initial_loss)

    # Sample a batch of experiences from the buffer based on loss
    def sample(self, batch_size, beta=0.4, reward_range=(-1.0, 1.0)):
        losses = np.array(self.losses)
        losses[-1] = np.max(losses[:-1]) # set the newest losses to the same magnitude as the previous ones
        prob_dist = losses / np.sum(losses)
        
        reward_min = 0
        reward_max = 0

        # Sample half of the batch randomly and the other half based on the priority distribution
        half_batch_size = batch_size // 2
        indices_random = np.random.choice(len(self.buffer), half_batch_size, replace=False)
        indices_prob = np.random.choice(len(self.buffer), batch_size - half_batch_size, p=prob_dist)
        indices = np.concatenate((indices_random, indices_prob))

        weights = (len(self.buffer) * prob_dist[indices]) ** (-beta)
        weights /= weights.max()

        samples = [self.buffer[idx] for idx in indices]
        states, actions, rewards, next_states, dones = map(np.array, zip(*samples))

        reward_min = np.min(rewards) + 1e-8 # Add small value to avoid division by zero
        reward_max = np.max(rewards)

        # Normalize the rewards to the desired range
        # Formula: norm_reward = (reward - min) / (max - min) * (range_max - range_min) + range_min
        reward_min_new, reward_max_new = reward_range
        rewards_normalized = (rewards - reward_min) / (reward_max - reward_min) * (reward_max_new - reward_min_new) + reward_min_new

        return states, actions, rewards_normalized, next_states, dones, indices, weights

    # Update losses of sampled experiences
    def update_losses(self, indices, new_losses):
        for idx, new_loss in zip(indices, new_losses):
            self.losses[idx] = new_loss

    # Get the size of the buffer
    def size(self):
        return len(self.buffer)

class DQNAgent:
    def __init__(
        self,
        action_dim,
        epsilon=0.8,
        epsilon_min=0.1,
        epsilon_decay=0.99995,
        gamma=0.99,
        input_shape=(84, 84, 6),
        weights_path="",
        weights_dir="models/best",
        learning_rate=0.00025,  # Add learning_rate parameter
        use_pretrained_best_model=False,  # Add use_pretrained_best_model parameter
        auto_set_epsilon=True,  # Add auto_set_epsilon parameter
    ):
        self.action_dim = action_dim
        self.epsilon = epsilon
        self.epsilon_min = epsilon_min

        self.epsilon_decay = epsilon_decay
        self.gamma = gamma
        self.input_shape = input_shape
        self.use_pretrained_best_model = use_pretrained_best_model
        self.auto_set_epsilon = auto_set_epsilon
        self.agent_actions = []  # Store only agent actions for plotting

        # Set start episode to 0 if no weights are loaded
        self.start_episode = 0

        # Create main and target networks
        self.model = ConvDQN()

        # Build models with dummy input
        dummy_state = np.zeros((1,) + self.input_shape)
        self.model(dummy_state)  # Initialize with correct shape
        logger.debug(f"Model initialized with input shape: {self.input_shape}")

        # Create and initialize target model
        self.target_model = ConvDQN()
        self.target_model(dummy_state)  # Initialize with correct shape
        logger.debug("Target model initialized")

        if self.use_pretrained_best_model and weights_path:
            try:
                weights_file_path = os.path.join(weights_dir, weights_path)

                # Load the weights from the file
                self.model.load_weights(weights_file_path)
                logger.debug(f"Loaded weights from {weights_file_path}")

                # Extract the episode number from the weights file
                self.start_episode = int(weights_path.split("_")[-1])

                # Calculate the epsilon value based on the episode number and current set of parameters
                if self.auto_set_epsilon:
                    self.epsilon = max(epsilon_min, epsilon * (epsilon_decay ** (self.start_episode * 200))) # 200 is mean steps per episode
                    logger.debug(f"Setting epsilon to {self.epsilon:.2f} based on the start episode number {self.start_episode}")
                else:
                    self.start_episode = 0
                    logger.debug(f"Keeping epsilon at {self.epsilon:.2f} and reset the start episode number to 0")

            except Exception as e:
                logger.error(f"Error loading weights from {weights_file_path}: {e}")
        else:
            logger.debug("Starting model with random weights")

        # Copy the weights from the main model also to the target model
        self.target_model.set_weights(self.model.get_weights())
        self.optimizer = tf.keras.optimizers.Adam(learning_rate=learning_rate)  # Use the learning_rate parameter

    def get_action(self, state, training=True):
        # Explanation of the epsilon-greedy strategy:
        # With probability epsilon, take a random action (exploration) 

        if training and np.random.random() < self.epsilon:
            logger.info(f"Random action taken with epsilon {self.epsilon:.2f}")
            action = np.zeros(self.action_dim)
            action[np.random.choice(self.action_dim)] = 1
            self.agent_actions.append(action)
            return action
        
        else:
            logger.info(f"Agent-Action with epsilon {self.epsilon:.2f}")

            # Add batch dimension to the state
            state = np.expand_dims(state, axis=0)

            # Direct continuous output from network
            action = self.model(state)
            logger.debug(f"Action for Agent: {action}")

            self.agent_actions.append(action)  # Store agent actions for plotting

        # Purge oldest actions if the length exceeds 10500
        if len(self.agent_actions) > 10500:
            self.agent_actions = self.agent_actions[-10500:]

        return action

    def train(self, replay_buffer, batch_size=32, train_start_size=10000, beta=0.4):
        # Check if the replay buffer has enough samples to train
        if replay_buffer.size() < batch_size or replay_buffer.size() < train_start_size:
            logger.info(f"Replay buffer size: {replay_buffer.size()} is less than batch size: {batch_size} or train start size: {train_start_size}. Skip training.")
            return

        # Sample a batch from the replay buffer
        states, actions, rewards, next_states, dones, indices, weights = replay_buffer.sample(batch_size, beta)

        # Compute the target Q-values
        targets = self.target_model(states).numpy()

        # Compute the next Q-values using the target model
        next_value = self.target_model(next_states).numpy().max(axis=1)

        # new approximation of the action value; the '1-dones' means, that if the game
        targets[range(actions.shape[0]), actions] = rewards + (1 - dones) * next_value * self.gamma

        # Train the model
        with tf.GradientTape() as tape:
            # Predict values for the current states
            values = self.model(states)

            # Compute the loss
            loss = tf.keras.losses.MSE(targets, values)
            logger.debug(f"Loss: {loss.numpy()}")
            weighted_loss = weights * loss

            logger.debug(f"Weighted Loss: {weighted_loss.numpy()}")

        # Compute gradients and apply updates
        grads = tape.gradient(weighted_loss, self.model.trainable_variables)
        grads = [tf.clip_by_value(grad, -1.0, 1.0) for grad in grads]
        self.optimizer.apply_gradients(zip(grads, self.model.trainable_variables))

        # Update priorities in the replay buffer
        replay_buffer.update_losses(indices, weighted_loss.numpy())

        # Perform epsilon annealing
        if self.epsilon > self.epsilon_min:
            self.epsilon *= self.epsilon_decay

        return weighted_loss.numpy()

    def update_target(self):
        self.target_model.set_weights(self.model.get_weights())
        

def plot_actionHistory(agent_actions, plot_dir, episode):
    """Plot agent actions with fading colors and save the plot."""
    fig, ax = plt.subplots()
    num_agent_actions = len(agent_actions)
    agent_colors = plt.cm.Blues(np.linspace(0.3, 1, num_agent_actions))

    for i, action in enumerate(agent_actions):
        ax.scatter(action[0], action[1], color=agent_colors[i], s=10, label="Agent Action" if i == 0 else "")

    ax.set_xlabel("Action X")
    ax.set_ylabel("Action Y")
    ax.set_title("Agent Actions Over Time")
    ax.legend()

    # Save the plot image
    plt.tight_layout()
    plt.savefig(f"{plot_dir}/agent_actions_{episode}.png")
    plt.close()


def plot_rewards_epsilons(rewards, epsilons, episode, plot_dir):
    # Create the figure and the first y-axis
    fig, ax1 = plt.subplots()

    # Plot the rewards on the first y-axis
    ax1.plot(rewards, label="Reward", color="tab:blue")
    ax1.set_xlabel("Episode")
    ax1.set_ylabel("Reward", color="tab:blue")
    ax1.tick_params(axis="y", labelcolor="tab:blue")

    # Create the second y-axis that shares the same x-axis
    ax2 = ax1.twinx()

    # Plot the epsilons on the second y-axis
    ax2.plot(epsilons, label="Epsilon", color="tab:orange")
    ax2.set_ylabel("Epsilon", color="tab:orange")
    ax2.tick_params(axis="y", labelcolor="tab:orange")

    # Add the legend
    ax1.legend(loc="upper left")
    ax2.legend(loc="upper right")

    # test if plot_dir exists, if not create it
    if not os.path.exists(plot_dir):
        os.makedirs(plot_dir)

    # Save the plot image
    plt.tight_layout()  # Avoid cutting off labels
    plt.savefig(f"{plot_dir}/dqn_rewards_epsilons_{episode}.png")
    plt.close()

    # Save the rewards and epsilons to a CSV file
    data = np.column_stack((rewards, epsilons))
    np.savetxt(f"{plot_dir}/dqn_rewards_epsilons_{episode}.csv", data, delimiter=",", header="Reward,Epsilon", comments="")


@hydra.main(version_base=None, config_path="config", config_name="DQN")
def main(cfg: DictConfig) -> None:
    logger.remove()
    logger.add(sys.stderr, level=cfg.log_level)

    # Setup environment - copy from play_game.py
    bullet_client = setup_bullet_client(cfg.render)
    robot = instantiate(cfg.robot, bullet_client=bullet_client)

    # Create task factory and other components first
    t_bounds = copy.deepcopy(robot.workspace_bounds)
    t_bounds[2, 1] = t_bounds[2, 0]
    task_factory = instantiate(cfg.task_factory, t_bounds=t_bounds)
    t_center = np.mean(t_bounds, axis=1)
    teletentric_camera = instantiate(cfg.teletentric_camera, bullet_client=bullet_client, t_center=t_center, robot=robot)

    # Create environment with all components
    env = PushingEnv(
        debug=cfg.debug,
        bullet_client=bullet_client,
        robot=robot,
        task_factory=task_factory,
        teletentric_camera=teletentric_camera,
        workspace_bounds=cfg.workspace_bounds,
        movement_bounds=cfg.movement_bounds,
        step_size=cfg.step_size,
        gripper_offset=cfg.gripper_offset,
        fixed_z_height=cfg.fixed_z_height,
        absolut_movement=cfg.absolut_movement,
        distance_TCP_obj_reward_scale=cfg.distance_TCP_obj_reward_scale,
        distance_obj_area_reward_scale=cfg.distance_obj_area_reward_scale,
        iou_reward_scale=cfg.iou_reward_scale,  # Pass the parameter
        no_movement_threshold=cfg.no_movement_threshold,
        max_moves_without_positive_reward=cfg.max_moves_without_positive_reward,
        success_threshold_trans=cfg.success_threshold_trans,
        success_threshold_rot=cfg.success_threshold_rot,
        activate_distance_obj_area_reward=cfg.activate_distance_obj_area_reward,
        activate_distance_TCP_obj_reward=cfg.activate_distance_TCP_obj_reward,
        activate_iou_reward=cfg.activate_iou_reward,
        activate_moves_without_positive_reward=cfg.activate_moves_without_positive_reward,
        activate_no_movement_punishment=cfg.activate_no_movement_punishment,
        activate_objects_outside_workspace_punishment=cfg.activate_objects_outside_workspace_punishment,
        angle_obj_area_tcp_threshold=cfg.angle_obj_area_tcp_threshold,
    )

    logger.info("Instantiation completed.")
    logger.info("Starting training with following activated rewards:")
    logger.info(f"Distance TCP-Object Reward: {cfg.activate_distance_TCP_obj_reward}")
    logger.info(f"Distance Object-Area Reward: {cfg.activate_distance_obj_area_reward}")
    logger.info(f"IoU Reward: {cfg.activate_iou_reward}")
    logger.info(f"Moves without positive reward Reward: {cfg.activate_moves_without_positive_reward}")
    logger.info(f"No movement punishment Reward: {cfg.activate_no_movement_punishment}")

    # Initialize DQN agent with 2D continuous action space
<<<<<<< HEAD
    action_dim = 4  # (left, right, up, down), discrete actions
    input_shape = (84, 84, 6)  # RGB (3) + 3 * depth (1) = 6  channels
=======
    action_dim = 4  # (x,y) continuous actions
    input_shape = (88, 88, 6)  # RGB (3) + 3 * depth (1) = 6  channels
>>>>>>> f1fa4f4b
    agent = DQNAgent(
        action_dim,
        input_shape=input_shape,
        weights_path=cfg.weights_path,
        weights_dir=cfg.weights_dir,
        learning_rate=cfg.learning_rate,  # Pass the learning_rate from the config
        use_pretrained_best_model=cfg.use_pretrained_best_model,  # Pass the use_pretrained_best_model from the config
        auto_set_epsilon=cfg.auto_set_epsilon,  # Pass the auto_set_epsilon from the config
    )
    logger.info("DQN agent initialized.")
    replay_buffer = PrioritizedReplayBuffer()
    logger.info("Replay buffer initialized.")

    # Initialize reward tracking
    rewards = []
    epsilons = []

    # Training loop
    for episode in range(cfg.num_episodes):
        state = env.reset()
        episode_reward = 0

        # Adjust max steps per episode for the first few episodes to improve learning speed
        if cfg.weights_path:  # if pretrained model is loaded, use max steps from config
            max_steps = cfg.max_steps_per_episode
        else:
            max_steps = min(cfg.max_steps_per_episode, (episode + 1) * 10)
        logger.debug(f"Starting episode {episode} with max steps {max_steps}.")

        for step in range(max_steps):
            action = agent.get_action(state)

            # Get next state using environment's step function
            next_state, reward, done, _, failed = env.step(action)

            replay_buffer.put(state, action, reward, next_state, done)

            if replay_buffer.size() >= cfg.batch_size:
                loss = agent.train(replay_buffer, cfg.batch_size)

            if step % cfg.target_update_freq == 0:
                agent.update_target()

            state = next_state
            episode_reward += reward

            if done:
                logger.debug(f"Episode {episode} completed at step {step}. Reward = {episode_reward}")
                logger.error(f"Episode {episode} completed at step {step}. Reward = {episode_reward}")
                break

            if failed:
                logger.debug(f"Episode {episode} failed at step {step} because all objects are outside of workspace.")
                logger.error(f"Episode {episode} failed at step {step} because all objects are outside of workspace.")
                break

        logger.debug(f"Episode {episode}: Reward = {episode_reward}")
        logger.error(f"Episode {episode}: Reward = {episode_reward}")

        # Save rewards and epsilon for plotting
        rewards.append(episode_reward)
        epsilons.append(agent.epsilon)

        # Plot rewards and epsilon in the same graph and save in to file periodically
        if episode % cfg.plot_freq == 0 and episode > 0:
            plot_rewards_epsilons(rewards, epsilons, episode, cfg.plot_dir)
            #plot_actionHistory(agent.agent_actions, cfg.plot_dir, episode)  # Plot agent actions

        # Save model periodically
        if episode % cfg.save_freq == 0 and episode > 0:
            agent.model.save_weights(f"{cfg.model_dir}/dqn_episode_{episode}", save_format="tf")

    env.close()
    logger.debug("Training completed.")
    logger.error("Training completed.")


if __name__ == "__main__":
    main()<|MERGE_RESOLUTION|>--- conflicted
+++ resolved
@@ -367,13 +367,8 @@
     logger.info(f"No movement punishment Reward: {cfg.activate_no_movement_punishment}")
 
     # Initialize DQN agent with 2D continuous action space
-<<<<<<< HEAD
     action_dim = 4  # (left, right, up, down), discrete actions
     input_shape = (84, 84, 6)  # RGB (3) + 3 * depth (1) = 6  channels
-=======
-    action_dim = 4  # (x,y) continuous actions
-    input_shape = (88, 88, 6)  # RGB (3) + 3 * depth (1) = 6  channels
->>>>>>> f1fa4f4b
     agent = DQNAgent(
         action_dim,
         input_shape=input_shape,
