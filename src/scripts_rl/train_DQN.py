--- conflicted
+++ resolved
@@ -48,12 +48,6 @@
         # Return the heatmap (no activation because this is a continuous value map)
         return x  # Heatmap of dimension (batch_size, H, W, 1)
 
-<<<<<<< HEAD
-=======
-
-
-
->>>>>>> c19bbf15
 class PrioritizedReplayBuffer:
     def __init__(self, capacity=10000, alpha=0.6):
         self.buffer = deque(maxlen=capacity)
