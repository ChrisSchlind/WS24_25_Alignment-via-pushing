--- conflicted
+++ resolved
@@ -327,21 +327,11 @@
                 absolute_distance_delta = absolute_distance_TCP_obj_new - self.absolute_distance_TCP_obj_last[i]
                 self.absolute_distance_TCP_obj_last[i] = absolute_distance_TCP_obj_new
 
-<<<<<<< HEAD
                 if absolute_distance_TCP_obj_new > (obj.min_dist + 0.05): # Check if the distance is greater than the min_dist + 0.05
 
                     if absolute_distance_delta < 0:
                         current_reward = -1.0 * absolute_distance_delta * self.distance_TCP_obj_reward_scale
                     else:
-=======
-                if absolute_distance_delta < 0:  # if distance got closer, good, reward it
-                    current_reward = -1 * absolute_distance_delta * self.distance_TCP_obj_reward_scale
-                    # self.moves_without_positive_reward = 0  # reset counter
-                    # positive_reward_flag = True
-                    # logger.info(f"Came closer to object {i} by {absolute_distance_delta} units, so reward with {current_reward}.")
-                else:
-                    if absolute_distance_delta > 0:  # if distance got further, punish it
->>>>>>> a5190810
                         current_reward = (
                             -2.0 * absolute_distance_delta * self.distance_TCP_obj_reward_scale
                         )  # NO"*0.25" HERE!! = otherwise farming of rewards is easily possible by just moving back and forth --> this way the agent is forced to move to the object
@@ -523,17 +513,6 @@
         """Close the environment"""
         self.bullet_client.disconnect()
         logger.debug("Environment closed.")
-<<<<<<< HEAD
-=======
-
-    def calculate_iou(self, mask1, mask2):
-        """Calculate Intersection over Union (IoU) between two binary masks."""
-        logger.debug(f"Calculating IoU between two masks of shape {mask1.shape} and {mask2.shape}")
-        intersection = np.logical_and(mask1, mask2).sum()
-        union = np.logical_or(mask1, mask2).sum()
-        iou = intersection / union if union != 0 else 0
-        return iou
->>>>>>> a5190810
 
     def get_tcp_pose(self):
         """Get the current pose of the TCP (Tool Center Point)"""
